--- conflicted
+++ resolved
@@ -184,12 +184,7 @@
     if status:
         return device.status
 
-<<<<<<< HEAD
-    # The alternative to raising a NotImplementedError is disabling inconsistent-return-statements.
-    raise NotImplementedError
-=======
     return device.overview
->>>>>>> 4b90688c
 
 
 @beautify
@@ -262,12 +257,7 @@
     if result:
         return str(job.result)
 
-<<<<<<< HEAD
-    # See get_device() for why a NotImplementedError is raised.
-    raise NotImplementedError
-=======
     return job.overview
->>>>>>> 4b90688c
 
 
 @beautify
