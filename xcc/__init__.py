--- conflicted
+++ resolved
@@ -8,12 +8,7 @@
 from ._version import __version__
 from .connection import Connection
 from .device import Device
-<<<<<<< HEAD
+from .job import Job
 from .settings import Settings
 
-__all__ = ["Connection", "Device", "Settings"]
-=======
-from .job import Job
-
-__all__ = ["Connection", "Device", "Job"]
->>>>>>> d09a7723
+__all__ = ["Connection", "Device", "Job", "Settings"]